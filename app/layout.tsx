--- conflicted
+++ resolved
@@ -27,11 +27,7 @@
       <body
         className={`${geistSans.variable} ${geistMono.variable} font-sans text-base bg-neutral-950 antialiased`}
       >
-<<<<<<< HEAD
-        <main className="min-h-screen w-full">
-=======
         <main className="min-h-screen flex flex-col items-center p-4">
->>>>>>> fe26f0f1
           {children}
         </main>
       </body>
