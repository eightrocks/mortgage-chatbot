--- conflicted
+++ resolved
@@ -124,11 +124,6 @@
   };
 
   return (
-<<<<<<< HEAD
-    <div className="min-h-screen w-full bg-neutral-900 text-neutral-100">
-      <div className="w-full h-full px-4">
-        <ChatInterface />
-=======
     <div className={`chat-container ${isDarkMode ? 'dark' : 'light'}`}>
       <div className="chat-header">
         <div className="flex justify-between items-center">
@@ -256,7 +251,6 @@
             </button>
           </div>
         </form>
->>>>>>> fe26f0f1
       </div>
     </div>
   );
